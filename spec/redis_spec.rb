--- conflicted
+++ resolved
@@ -29,11 +29,7 @@
     @r.quit
   end  
 
-<<<<<<< HEAD
-  it "should respond to a PING" do
-=======
   it 'should be able to PING' do
->>>>>>> e80900b6
     @r.ping.should == true
   end
 
@@ -303,11 +299,7 @@
     @r.set_inter_store('newone', 'set', 'set2').should == 'OK'
     @r.set_members('newone').should == Set.new(['key2'])
     @r.delete('set')
-<<<<<<< HEAD
     @r.delete('set2')
-=======
-    @r.delete('set22')
->>>>>>> e80900b6
   end
   #
   it "should be able to do set union" do
