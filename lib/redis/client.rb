--- conflicted
+++ resolved
@@ -8,138 +8,7 @@
     DOLLAR   = "$".freeze
     ASTERISK = "*".freeze
 
-<<<<<<< HEAD
-    BULK_COMMANDS = {
-      "set"       => true,
-      "setnx"     => true,
-      "rpush"     => true,
-      "lpush"     => true,
-      "lset"      => true,
-      "lrem"      => true,
-      "sadd"      => true,
-      "srem"      => true,
-      "sismember" => true,
-      "echo"      => true,
-      "getset"    => true,
-      "smove"     => true,
-      "zadd"      => true,
-      "zincrby"   => true,
-      "zrem"      => true,
-      "zscore"    => true,
-      "zrank"     => true,
-      "zrevrank"  => true,
-      "hget"      => true,
-      "hdel"      => true,
-      "hexists"   => true,
-      "publish"   => true
-    }
-
-    MULTI_BULK_COMMANDS = {
-      "mset"      => true,
-      "msetnx"    => true,
-      "hset"      => true,
-      "hmset"     => true
-    }
-
-    BOOLEAN_PROCESSOR = lambda{|r| r == 1 }
-
-    REPLY_PROCESSOR = {
-      "exists"    => BOOLEAN_PROCESSOR,
-      "sismember" => BOOLEAN_PROCESSOR,
-      "sadd"      => BOOLEAN_PROCESSOR,
-      "srem"      => BOOLEAN_PROCESSOR,
-      "smove"     => BOOLEAN_PROCESSOR,
-      "zadd"      => BOOLEAN_PROCESSOR,
-      "zrem"      => BOOLEAN_PROCESSOR,
-      "move"      => BOOLEAN_PROCESSOR,
-      "setnx"     => BOOLEAN_PROCESSOR,
-      "del"       => BOOLEAN_PROCESSOR,
-      "renamenx"  => BOOLEAN_PROCESSOR,
-      "expire"    => BOOLEAN_PROCESSOR,
-      "hset"      => BOOLEAN_PROCESSOR,
-      "hexists"   => BOOLEAN_PROCESSOR,
-      "info"      => lambda{|r|
-        info = Hash.new do |hash, key|
-          if hash.include?(key.to_s)
-            Redis.deprecate "Redis#info will return a hash of string keys, not symbols", caller[2]
-            hash[key.to_s]
-          end
-        end
-
-        r.each_line {|kv|
-          k,v = kv.split(":",2).map{|x| x.chomp}
-          info[k] = v
-        }
-        info
-      },
-      "keys"      => lambda{|r|
-        if r.is_a?(Array)
-            r
-        else
-            r.split(" ")
-        end
-      },
-      "hgetall"   => lambda{|r|
-        Hash[*r]
-      }
-    }
-
-    ALIASES = {
-      "flush_db"             => "flushdb",
-      "flush_all"            => "flushall",
-      "last_save"            => "lastsave",
-      "key?"                 => "exists",
-      "delete"               => "del",
-      "randkey"              => "randomkey",
-      "list_length"          => "llen",
-      "push_tail"            => "rpush",
-      "push_head"            => "lpush",
-      "pop_tail"             => "rpop",
-      "pop_head"             => "lpop",
-      "list_set"             => "lset",
-      "list_range"           => "lrange",
-      "list_trim"            => "ltrim",
-      "list_index"           => "lindex",
-      "list_rm"              => "lrem",
-      "set_add"              => "sadd",
-      "set_delete"           => "srem",
-      "set_count"            => "scard",
-      "set_member?"          => "sismember",
-      "set_members"          => "smembers",
-      "set_intersect"        => "sinter",
-      "set_intersect_store"  => "sinterstore",
-      "set_inter_store"      => "sinterstore",
-      "set_union"            => "sunion",
-      "set_union_store"      => "sunionstore",
-      "set_diff"             => "sdiff",
-      "set_diff_store"       => "sdiffstore",
-      "set_move"             => "smove",
-      "set_unless_exists"    => "setnx",
-      "rename_unless_exists" => "renamenx",
-      "type?"                => "type",
-      "zset_add"             => "zadd",
-      "zset_count"           => "zcard",
-      "zset_range_by_score"  => "zrangebyscore",
-      "zset_reverse_range"   => "zrevrange",
-      "zset_range"           => "zrange",
-      "zset_delete"          => "zrem",
-      "zset_score"           => "zscore",
-      "zset_incr_by"         => "zincrby",
-      "zset_increment_by"    => "zincrby"
-    }
-
-    DISABLED_COMMANDS = {
-      "monitor" => true,
-      "sync"    => true
-    }
-
-    BLOCKING_COMMANDS = {
-      "blpop" => true,
-      "brpop" => true
-    }
-=======
     attr_accessor :db, :host, :port, :password, :timeout, :logger
->>>>>>> e51e4e8d
 
     def initialize(options = {})
       @host = options[:host] || "127.0.0.1"
@@ -159,24 +28,9 @@
       @sock
     end
 
-<<<<<<< HEAD
-    def get(key)
-      call_command([:get, key])
-    end
-
-    def set(key, value, ttl = nil)
-      if ttl
-        deprecated("set with an expire", :set_with_expire, caller[0])
-        set_with_expire(key, value, ttl)
-      else
-        call_command([:set, key, value])
-      end
-    end
-=======
     def call(name, *args)
       ensure_connected do
         log("Redis >> #{name.to_s.upcase} #{args.join(" ")}")
->>>>>>> e51e4e8d
 
         command = build_command(name, *args)
 
@@ -202,46 +56,8 @@
       end
     end
 
-<<<<<<< HEAD
-    # Ruby defines a now deprecated type method so we need to override it here
-    # since it will never hit method_missing
-    def type(key)
-      call_command(['type', key])
-    end
-
-    def quit
-      call_command(['quit'])
-    rescue Errno::ECONNRESET
-    end
-
-    def pipelined(&block)
-      Redis.deprecate("Calling pipelined commands on the yielded object will be deprecated in 2.0", caller[0])
-      pipeline = Pipeline.new self
-      yield pipeline
-      pipeline.execute
-    end
-
-    def exec
-      # Need to override Kernel#exec.
-      call_command([:exec])
-    end
-
-    def multi(&block)
-      result = call_command [:multi]
-
-      return result unless block_given?
-
-      begin
-        yield(self)
-        exec
-      rescue Exception => e
-        discard
-        raise e
-      end
-=======
     def connected?
       !! @sock
->>>>>>> e51e4e8d
     end
 
     def disconnect
@@ -296,21 +112,19 @@
       command << "$#{string_size name}"
       command << name
 
-<<<<<<< HEAD
+      args.each do |arg|
+        arg = arg.to_s
+        command << "$#{string_size arg}"
+        command << arg
+      end
+
+      command
+    end
+
     def deprecated(old, new = nil, trace = caller[0])
       message = "The method #{old} is deprecated and will be removed in 2.0"
       message << " - use #{new} instead" if new
       Redis.deprecate(message, trace)
-    end
-=======
-      args.each do |arg|
-        arg = arg.to_s
-        command << "$#{string_size arg}"
-        command << arg
-      end
->>>>>>> e51e4e8d
-
-      command
     end
 
     COMMAND_DELIMITER = "\r\n"
