--- conflicted
+++ resolved
@@ -101,7 +101,6 @@
   }
 
   def initialize(options = {})
-<<<<<<< HEAD
     @host    =  options[:host]    || '127.0.0.1'
     @port    = (options[:port]    || 6379).to_i
     @db      = (options[:db]      || 0).to_i
@@ -109,15 +108,6 @@
     @password = options[:password]
     @logger  =  options[:logger]
     @thread_safe = options[:thread_safe]
-=======
-    @host        =  options[:host]    || '127.0.0.1'
-    @port        = (options[:port]    || 6379).to_i
-    @db          = (options[:db]      || 0).to_i
-    @timeout     = (options[:timeout] || 5).to_i
-    @password    =  options[:password]
-    @logger      =  options[:logger]
-    @thread_safe =  options[:thread_safe]
->>>>>>> a559c321
     @mutex = Mutex.new if @thread_safe
 
     @logger.info { self.to_s } if @logger
@@ -212,19 +202,9 @@
       command << "#{argv.join(' ')}\r\n"
       command << "#{bulk}\r\n" if bulk
     end
-<<<<<<< HEAD
     
     results = maybe_lock { process_command(command, argvv) }
     
-=======
-
-    results = if @thread_safe
-      @mutex.synchronize { process_command(command, argvv) }
-    else
-      process_command(command, argvv)
-    end
-
->>>>>>> a559c321
     return pipeline ? results : results[0]
   end
 
@@ -235,7 +215,6 @@
       processor ? processor.call(read_reply) : read_reply
     end
   end
-<<<<<<< HEAD
   
   def maybe_lock(&block)
     if @thread_safe
@@ -244,8 +223,6 @@
       block.call
     end
   end
-=======
->>>>>>> a559c321
 
   def select(*args)
     raise "SELECT not allowed, use the :db option when creating the object"
