require "monitor"
require_relative "redis/errors"

class Redis

<<<<<<< HEAD
=======
  def self.deprecate(message, trace = caller[0])
    $stderr.puts "\n#{message} (in #{trace})"
  end

  # @deprecated The preferred way to create a new client object is using `#new`.
  #             This method does not actually establish a connection to Redis,
  #             in contrary to what you might expect.
  def self.connect(options = {})
    new(options)
  end

>>>>>>> aeadcc1d
  def self.current
    @current ||= Redis.new
  end

  def self.current=(redis)
    @current = redis
  end

  include MonitorMixin

  # Create a new client instance
  #
  # @param [Hash] options
  # @option options [String] :url (value of the environment variable REDIS_URL) a Redis URL, for a TCP connection: `redis://:[password]@[hostname]:[port]/[db]` (password, port and database are optional), for a unix socket connection: `unix://[path to Redis socket]`. This overrides all other options.
  # @option options [String] :host ("127.0.0.1") server hostname
  # @option options [Fixnum] :port (6379) server port
  # @option options [String] :path path to server socket (overrides host and port)
  # @option options [Float] :timeout (5.0) timeout in seconds
  # @option options [Float] :connect_timeout (same as timeout) timeout for initial connect in seconds
  # @option options [String] :password Password to authenticate against server
  # @option options [Fixnum] :db (0) Database to select after initial connect
  # @option options [Symbol] :driver Driver to use, currently supported: `:ruby`, `:hiredis`, `:synchrony`
  # @option options [String] :id ID for the client connection, assigns name to current connection by sending `CLIENT SETNAME`
  # @option options [Hash, Fixnum] :tcp_keepalive Keepalive values, if Fixnum `intvl` and `probe` are calculated based on the value, if Hash `time`, `intvl` and `probes` can be specified as a Fixnum
  # @option options [Fixnum] :reconnect_attempts Number of attempts trying to connect
  # @option options [Boolean] :inherit_socket (false) Whether to use socket in forked process or not
  # @option options [Array] :sentinels List of sentinels to contact
  # @option options [Symbol] :role (:master) Role to fetch via Sentinel, either `:master` or `:slave`
  #
  # @return [Redis] a new client instance
  def initialize(options = {})
    @options = options.dup
    @original_client = @client = Client.new(options)
    @queue = Hash.new { |h, k| h[k] = [] }

    super() # Monitor#initialize
  end

  def synchronize
    mon_synchronize { yield(@client) }
  end

  # Run code with the client reconnecting
  def with_reconnect(val=true, &blk)
    synchronize do |client|
      client.with_reconnect(val, &blk)
    end
  end

  # Run code without the client reconnecting
  def without_reconnect(&blk)
    with_reconnect(false, &blk)
  end

  # Test whether or not the client is connected
  def connected?
    @original_client.connected?
  end

  # Disconnect the client as quickly and silently as possible.
  def close
    @original_client.disconnect
  end
  alias disconnect! close

  # Sends a command to Redis and returns its reply.
  #
  # Replies are converted to Ruby objects according to the RESP protocol, so
  # you can expect a Ruby array, integer or nil when Redis sends one. Higher
  # level transformations, such as converting an array of pairs into a Ruby
  # hash, are up to consumers.
  #
  # Redis error replies are raised as Ruby exceptions.
  def call(*command)
    synchronize do |client|
      client.call(command)
    end
  end

  # Queues a command for pipelining.
  #
  # Commands in the queue are executed with the Redis#commit method.
  #
  # See http://redis.io/topics/pipelining for more details.
  #
  def queue(*command)
    @queue[Thread.current.object_id] << command
  end

  # Sends all commands in the queue.
  #
  # See http://redis.io/topics/pipelining for more details.
  #
  def commit
    synchronize do |client|
      begin
        client.call_pipelined(@queue[Thread.current.object_id])
      ensure
        @queue.delete(Thread.current.object_id)
      end
    end
  end

  def _client
    @client
  end

  # Authenticate to the server.
  #
  # @param [String] password must match the password specified in the
  #   `requirepass` directive in the configuration file
  # @return [String] `OK`
  def auth(password)
    synchronize do |client|
      client.call([:auth, password])
    end
  end

  # Change the selected database for the current connection.
  #
  # @param [Fixnum] db zero-based index of the DB to use (0 to 15)
  # @return [String] `OK`
  def select(db)
    synchronize do |client|
      client.db = db
      client.call([:select, db])
    end
  end

  # Ping the server.
  #
  # @return [String] `PONG`
  def ping
    synchronize do |client|
      client.call([:ping])
    end
  end

  # Echo the given string.
  #
  # @param [String] value
  # @return [String]
  def echo(value)
    synchronize do |client|
      client.call([:echo, value])
    end
  end

  # Close the connection.
  #
  # @return [String] `OK`
  def quit
    synchronize do |client|
      begin
        client.call([:quit])
      rescue ConnectionError
      ensure
        client.disconnect
      end
    end
  end

  # Asynchronously rewrite the append-only file.
  #
  # @return [String] `OK`
  def bgrewriteaof
    synchronize do |client|
      client.call([:bgrewriteaof])
    end
  end

  # Asynchronously save the dataset to disk.
  #
  # @return [String] `OK`
  def bgsave
    synchronize do |client|
      client.call([:bgsave])
    end
  end

  # Get or set server configuration parameters.
  #
  # @param [Symbol] action e.g. `:get`, `:set`, `:resetstat`
  # @return [String, Hash] string reply, or hash when retrieving more than one
  #   property with `CONFIG GET`
  def config(action, *args)
    synchronize do |client|
      client.call([:config, action] + args) do |reply|
        if reply.kind_of?(Array) && action == :get
          Hashify.call(reply)
        else
          reply
        end
      end
    end
  end

  # Manage client connections.
  #
  # @param [String, Symbol] subcommand e.g. `kill`, `list`, `getname`, `setname`
  # @return [String, Hash] depends on subcommand
  def client(subcommand=nil, *args)
    return @client if subcommand.nil? # for backward compatibility
    synchronize do |client|
      client.call([:client, subcommand] + args) do |reply|
        if subcommand.to_s == "list"
          reply.lines.map do |line|
            entries = line.chomp.split(/[ =]/)
            Hash[entries.each_slice(2).to_a]
          end
        else
          reply
        end
      end
    end
  end

  # Return the number of keys in the selected database.
  #
  # @return [Fixnum]
  def dbsize
    synchronize do |client|
      client.call([:dbsize])
    end
  end

  def debug(*args)
    synchronize do |client|
      client.call([:debug] + args)
    end
  end

  # Remove all keys from all databases.
  #
  # @return [String] `OK`
  def flushall
    synchronize do |client|
      client.call([:flushall])
    end
  end

  # Remove all keys from the current database.
  #
  # @return [String] `OK`
  def flushdb
    synchronize do |client|
      client.call([:flushdb])
    end
  end

  # Get information and statistics about the server.
  #
  # @param [String, Symbol] cmd e.g. "commandstats"
  # @return [Hash<String, String>]
  def info(cmd = nil)
    synchronize do |client|
      client.call([:info, cmd].compact) do |reply|
        if reply.kind_of?(String)
          reply = Hash[reply.split("\r\n").map do |line|
            line.split(":", 2) unless line =~ /^(#|$)/
          end.compact]

          if cmd && cmd.to_s == "commandstats"
            # Extract nested hashes for INFO COMMANDSTATS
            reply = Hash[reply.map do |k, v|
              v = v.split(",").map { |e| e.split("=") }
              [k[/^cmdstat_(.*)$/, 1], Hash[v]]
            end]
          end
        end

        reply
      end
    end
  end

  # Get the UNIX time stamp of the last successful save to disk.
  #
  # @return [Fixnum]
  def lastsave
    synchronize do |client|
      client.call([:lastsave])
    end
  end

  # Listen for all requests received by the server in real time.
  #
  # There is no way to interrupt this command.
  #
  # @yield a block to be called for every line of output
  # @yieldparam [String] line timestamp and command that was executed
  def monitor(&block)
    synchronize do |client|
      client.call_loop([:monitor], &block)
    end
  end

  # Synchronously save the dataset to disk.
  #
  # @return [String]
  def save
    synchronize do |client|
      client.call([:save])
    end
  end

  # Synchronously save the dataset to disk and then shut down the server.
  def shutdown
    synchronize do |client|
      client.with_reconnect(false) do
        begin
          client.call([:shutdown])
        rescue ConnectionError
          # This means Redis has probably exited.
          nil
        end
      end
    end
  end

  # Make the server a slave of another instance, or promote it as master.
  def slaveof(host, port)
    synchronize do |client|
      client.call([:slaveof, host, port])
    end
  end

  # Interact with the slowlog (get, len, reset)
  #
  # @param [String] subcommand e.g. `get`, `len`, `reset`
  # @param [Fixnum] length maximum number of entries to return
  # @return [Array<String>, Fixnum, String] depends on subcommand
  def slowlog(subcommand, length=nil)
    synchronize do |client|
      args = [:slowlog, subcommand]
      args << length if length
      client.call args
    end
  end

  # Internal command used for replication.
  def sync
    synchronize do |client|
      client.call([:sync])
    end
  end

  # Return the server time.
  #
  # @example
  #   r.time # => [ 1333093196, 606806 ]
  #
  # @return [Array<Fixnum>] tuple of seconds since UNIX epoch and
  #   microseconds in the current second
  def time
    synchronize do |client|
      client.call([:time]) do |reply|
        reply.map(&:to_i) if reply
      end
    end
  end

  # Remove the expiration from a key.
  #
  # @param [String] key
  # @return [Boolean] whether the timeout was removed or not
  def persist(key)
    synchronize do |client|
      client.call([:persist, key], &Boolify)
    end
  end

  # Set a key's time to live in seconds.
  #
  # @param [String] key
  # @param [Fixnum] seconds time to live
  # @return [Boolean] whether the timeout was set or not
  def expire(key, seconds)
    synchronize do |client|
      client.call([:expire, key, seconds], &Boolify)
    end
  end

  # Set the expiration for a key as a UNIX timestamp.
  #
  # @param [String] key
  # @param [Fixnum] unix_time expiry time specified as a UNIX timestamp
  # @return [Boolean] whether the timeout was set or not
  def expireat(key, unix_time)
    synchronize do |client|
      client.call([:expireat, key, unix_time], &Boolify)
    end
  end

  # Get the time to live (in seconds) for a key.
  #
  # @param [String] key
  # @return [Fixnum] remaining time to live in seconds.
  #
  # In Redis 2.6 or older the command returns -1 if the key does not exist or if
  # the key exist but has no associated expire.
  #
  # Starting with Redis 2.8 the return value in case of error changed:
  #
  #     - The command returns -2 if the key does not exist.
  #     - The command returns -1 if the key exists but has no associated expire.
  def ttl(key)
    synchronize do |client|
      client.call([:ttl, key])
    end
  end

  # Set a key's time to live in milliseconds.
  #
  # @param [String] key
  # @param [Fixnum] milliseconds time to live
  # @return [Boolean] whether the timeout was set or not
  def pexpire(key, milliseconds)
    synchronize do |client|
      client.call([:pexpire, key, milliseconds], &Boolify)
    end
  end

  # Set the expiration for a key as number of milliseconds from UNIX Epoch.
  #
  # @param [String] key
  # @param [Fixnum] ms_unix_time expiry time specified as number of milliseconds from UNIX Epoch.
  # @return [Boolean] whether the timeout was set or not
  def pexpireat(key, ms_unix_time)
    synchronize do |client|
      client.call([:pexpireat, key, ms_unix_time], &Boolify)
    end
  end

  # Get the time to live (in milliseconds) for a key.
  #
  # @param [String] key
  # @return [Fixnum] remaining time to live in milliseconds
  # In Redis 2.6 or older the command returns -1 if the key does not exist or if
  # the key exist but has no associated expire.
  #
  # Starting with Redis 2.8 the return value in case of error changed:
  #
  #     - The command returns -2 if the key does not exist.
  #     - The command returns -1 if the key exists but has no associated expire.
  def pttl(key)
    synchronize do |client|
      client.call([:pttl, key])
    end
  end

  # Return a serialized version of the value stored at a key.
  #
  # @param [String] key
  # @return [String] serialized_value
  def dump(key)
    synchronize do |client|
      client.call([:dump, key])
    end
  end

  # Create a key using the serialized value, previously obtained using DUMP.
  #
  # @param [String] key
  # @param [String] ttl
  # @param [String] serialized_value
  # @return [String] `"OK"`
  def restore(key, ttl, serialized_value)
    synchronize do |client|
      client.call([:restore, key, ttl, serialized_value])
    end
  end

  # Transfer a key from the connected instance to another instance.
  #
  # @param [String] key
  # @param [Hash] options
  #   - `:host => String`: host of instance to migrate to
  #   - `:port => Integer`: port of instance to migrate to
  #   - `:db => Integer`: database to migrate to (default: same as source)
  #   - `:timeout => Integer`: timeout (default: same as connection timeout)
  # @return [String] `"OK"`
  def migrate(key, options)
    host = options[:host] || raise(RuntimeError, ":host not specified")
    port = options[:port] || raise(RuntimeError, ":port not specified")
    db = (options[:db] || @client.db).to_i
    timeout = (options[:timeout] || @client.timeout).to_i

    synchronize do |client|
      client.call([:migrate, host, port, key, db, timeout])
    end
  end

  # Delete one or more keys.
  #
  # @param [String, Array<String>] keys
  # @return [Fixnum] number of keys that were deleted
  def del(*keys)
    synchronize do |client|
      client.call([:del] + keys)
    end
  end

  # Determine if a key exists.
  #
  # @param [String] key
  # @return [Boolean]
  def exists(key)
    synchronize do |client|
      client.call([:exists, key], &Boolify)
    end
  end

  # Find all keys matching the given pattern.
  #
  # @param [String] pattern
  # @return [Array<String>]
  def keys(pattern = "*")
    synchronize do |client|
      client.call([:keys, pattern]) do |reply|
        if reply.kind_of?(String)
          reply.split(" ")
        else
          reply
        end
      end
    end
  end

  # Move a key to another database.
  #
  # @example Move a key to another database
  #   redis.set "foo", "bar"
  #     # => "OK"
  #   redis.move "foo", 2
  #     # => true
  #   redis.exists "foo"
  #     # => false
  #   redis.select 2
  #     # => "OK"
  #   redis.exists "foo"
  #     # => true
  #   redis.get "foo"
  #     # => "bar"
  #
  # @param [String] key
  # @param [Fixnum] db
  # @return [Boolean] whether the key was moved or not
  def move(key, db)
    synchronize do |client|
      client.call([:move, key, db], &Boolify)
    end
  end

  def object(*args)
    synchronize do |client|
      client.call([:object] + args)
    end
  end

  # Return a random key from the keyspace.
  #
  # @return [String]
  def randomkey
    synchronize do |client|
      client.call([:randomkey])
    end
  end

  # Rename a key. If the new key already exists it is overwritten.
  #
  # @param [String] old_name
  # @param [String] new_name
  # @return [String] `OK`
  def rename(old_name, new_name)
    synchronize do |client|
      client.call([:rename, old_name, new_name])
    end
  end

  # Rename a key, only if the new key does not exist.
  #
  # @param [String] old_name
  # @param [String] new_name
  # @return [Boolean] whether the key was renamed or not
  def renamenx(old_name, new_name)
    synchronize do |client|
      client.call([:renamenx, old_name, new_name], &Boolify)
    end
  end

  # Sort the elements in a list, set or sorted set.
  #
  # @example Retrieve the first 2 elements from an alphabetically sorted "list"
  #   redis.sort("list", :order => "alpha", :limit => [0, 2])
  #     # => ["a", "b"]
  # @example Store an alphabetically descending list in "target"
  #   redis.sort("list", :order => "desc alpha", :store => "target")
  #     # => 26
  #
  # @param [String] key
  # @param [Hash] options
  #   - `:by => String`: use external key to sort elements by
  #   - `:limit => [offset, count]`: skip `offset` elements, return a maximum
  #   of `count` elements
  #   - `:get => [String, Array<String>]`: single key or array of keys to
  #   retrieve per element in the result
  #   - `:order => String`: combination of `ASC`, `DESC` and optionally `ALPHA`
  #   - `:store => String`: key to store the result at
  #
  # @return [Array<String>, Array<Array<String>>, Fixnum]
  #   - when `:get` is not specified, or holds a single element, an array of elements
  #   - when `:get` is specified, and holds more than one element, an array of
  #   elements where every element is an array with the result for every
  #   element specified in `:get`
  #   - when `:store` is specified, the number of elements in the stored result
  def sort(key, options = {})
    args = []

    by = options[:by]
    args.concat(["BY", by]) if by

    limit = options[:limit]
    args.concat(["LIMIT"] + limit) if limit

    get = Array(options[:get])
    args.concat(["GET"].product(get).flatten) unless get.empty?

    order = options[:order]
    args.concat(order.split(" ")) if order

    store = options[:store]
    args.concat(["STORE", store]) if store

    synchronize do |client|
      client.call([:sort, key] + args) do |reply|
        if get.size > 1 && !store
          if reply
            reply.each_slice(get.size).to_a
          end
        else
          reply
        end
      end
    end
  end

  # Determine the type stored at key.
  #
  # @param [String] key
  # @return [String] `string`, `list`, `set`, `zset`, `hash` or `none`
  def type(key)
    synchronize do |client|
      client.call([:type, key])
    end
  end

  # Decrement the integer value of a key by one.
  #
  # @example
  #   redis.decr("value")
  #     # => 4
  #
  # @param [String] key
  # @return [Fixnum] value after decrementing it
  def decr(key)
    synchronize do |client|
      client.call([:decr, key])
    end
  end

  # Decrement the integer value of a key by the given number.
  #
  # @example
  #   redis.decrby("value", 5)
  #     # => 0
  #
  # @param [String] key
  # @param [Fixnum] decrement
  # @return [Fixnum] value after decrementing it
  def decrby(key, decrement)
    synchronize do |client|
      client.call([:decrby, key, decrement])
    end
  end

  # Increment the integer value of a key by one.
  #
  # @example
  #   redis.incr("value")
  #     # => 6
  #
  # @param [String] key
  # @return [Fixnum] value after incrementing it
  def incr(key)
    synchronize do |client|
      client.call([:incr, key])
    end
  end

  # Increment the integer value of a key by the given integer number.
  #
  # @example
  #   redis.incrby("value", 5)
  #     # => 10
  #
  # @param [String] key
  # @param [Fixnum] increment
  # @return [Fixnum] value after incrementing it
  def incrby(key, increment)
    synchronize do |client|
      client.call([:incrby, key, increment])
    end
  end

  # Increment the numeric value of a key by the given float number.
  #
  # @example
  #   redis.incrbyfloat("value", 1.23)
  #     # => 1.23
  #
  # @param [String] key
  # @param [Float] increment
  # @return [Float] value after incrementing it
  def incrbyfloat(key, increment)
    synchronize do |client|
      client.call([:incrbyfloat, key, increment], &Floatify)
    end
  end

  # Set the string value of a key.
  #
  # @param [String] key
  # @param [String] value
  # @param [Hash] options
  #   - `:ex => Fixnum`: Set the specified expire time, in seconds.
  #   - `:px => Fixnum`: Set the specified expire time, in milliseconds.
  #   - `:nx => true`: Only set the key if it does not already exist.
  #   - `:xx => true`: Only set the key if it already exist.
  # @return [String, Boolean] `"OK"` or true, false if `:nx => true` or `:xx => true`
  def set(key, value, options = {})
    args = []

    ex = options[:ex]
    args.concat(["EX", ex]) if ex

    px = options[:px]
    args.concat(["PX", px]) if px

    nx = options[:nx]
    args.concat(["NX"]) if nx

    xx = options[:xx]
    args.concat(["XX"]) if xx

    synchronize do |client|
      if nx || xx
        client.call([:set, key, value.to_s] + args, &BoolifySet)
      else
        client.call([:set, key, value.to_s] + args)
      end
    end
  end

  # Set the time to live in seconds of a key.
  #
  # @param [String] key
  # @param [Fixnum] ttl
  # @param [String] value
  # @return [String] `"OK"`
  def setex(key, ttl, value)
    synchronize do |client|
      client.call([:setex, key, ttl, value.to_s])
    end
  end

  # Set the time to live in milliseconds of a key.
  #
  # @param [String] key
  # @param [Fixnum] ttl
  # @param [String] value
  # @return [String] `"OK"`
  def psetex(key, ttl, value)
    synchronize do |client|
      client.call([:psetex, key, ttl, value.to_s])
    end
  end

  # Set the value of a key, only if the key does not exist.
  #
  # @param [String] key
  # @param [String] value
  # @return [Boolean] whether the key was set or not
  def setnx(key, value)
    synchronize do |client|
      client.call([:setnx, key, value.to_s], &Boolify)
    end
  end

  # Set one or more values.
  #
  # @example
  #   redis.mset("key1", "v1", "key2", "v2")
  #     # => "OK"
  #
  # @param [Array<String>] args array of keys and values
  # @return [String] `"OK"`
  #
  # @see #mapped_mset
  def mset(*args)
    synchronize do |client|
      client.call([:mset] + args)
    end
  end

  # Set one or more values.
  #
  # @example
  #   redis.mapped_mset({ "f1" => "v1", "f2" => "v2" })
  #     # => "OK"
  #
  # @param [Hash] hash keys mapping to values
  # @return [String] `"OK"`
  #
  # @see #mset
  def mapped_mset(hash)
    mset(hash.to_a.flatten)
  end

  # Set one or more values, only if none of the keys exist.
  #
  # @example
  #   redis.msetnx("key1", "v1", "key2", "v2")
  #     # => true
  #
  # @param [Array<String>] args array of keys and values
  # @return [Boolean] whether or not all values were set
  #
  # @see #mapped_msetnx
  def msetnx(*args)
    synchronize do |client|
      client.call([:msetnx] + args, &Boolify)
    end
  end

  # Set one or more values, only if none of the keys exist.
  #
  # @example
  #   redis.mapped_msetnx({ "key1" => "v1", "key2" => "v2" })
  #     # => true
  #
  # @param [Hash] hash keys mapping to values
  # @return [Boolean] whether or not all values were set
  #
  # @see #msetnx
  def mapped_msetnx(hash)
    msetnx(hash.to_a.flatten)
  end

  # Get the value of a key.
  #
  # @param [String] key
  # @return [String]
  def get(key)
    synchronize do |client|
      client.call([:get, key])
    end
  end

  # Get the values of all the given keys.
  #
  # @example
  #   redis.mget("key1", "key1")
  #     # => ["v1", "v2"]
  #
  # @param [Array<String>] keys
  # @return [Array<String>] an array of values for the specified keys
  #
  # @see #mapped_mget
  def mget(*keys, &blk)
    synchronize do |client|
      client.call([:mget] + keys, &blk)
    end
  end

  # Get the values of all the given keys.
  #
  # @example
  #   redis.mapped_mget("key1", "key2")
  #     # => { "key1" => "v1", "key2" => "v2" }
  #
  # @param [Array<String>] keys array of keys
  # @return [Hash] a hash mapping the specified keys to their values
  #
  # @see #mget
  def mapped_mget(*keys)
    mget(*keys) do |reply|
      if reply.kind_of?(Array)
        Hash[keys.zip(reply)]
      else
        reply
      end
    end
  end

  # Overwrite part of a string at key starting at the specified offset.
  #
  # @param [String] key
  # @param [Fixnum] offset byte offset
  # @param [String] value
  # @return [Fixnum] length of the string after it was modified
  def setrange(key, offset, value)
    synchronize do |client|
      client.call([:setrange, key, offset, value.to_s])
    end
  end

  # Get a substring of the string stored at a key.
  #
  # @param [String] key
  # @param [Fixnum] start zero-based start offset
  # @param [Fixnum] stop zero-based end offset. Use -1 for representing
  #   the end of the string
  # @return [Fixnum] `0` or `1`
  def getrange(key, start, stop)
    synchronize do |client|
      client.call([:getrange, key, start, stop])
    end
  end

  # Sets or clears the bit at offset in the string value stored at key.
  #
  # @param [String] key
  # @param [Fixnum] offset bit offset
  # @param [Fixnum] value bit value `0` or `1`
  # @return [Fixnum] the original bit value stored at `offset`
  def setbit(key, offset, value)
    synchronize do |client|
      client.call([:setbit, key, offset, value])
    end
  end

  # Returns the bit value at offset in the string value stored at key.
  #
  # @param [String] key
  # @param [Fixnum] offset bit offset
  # @return [Fixnum] `0` or `1`
  def getbit(key, offset)
    synchronize do |client|
      client.call([:getbit, key, offset])
    end
  end

  # Append a value to a key.
  #
  # @param [String] key
  # @param [String] value value to append
  # @return [Fixnum] length of the string after appending
  def append(key, value)
    synchronize do |client|
      client.call([:append, key, value])
    end
  end

  # Count the number of set bits in a range of the string value stored at key.
  #
  # @param [String] key
  # @param [Fixnum] start start index
  # @param [Fixnum] stop stop index
  # @return [Fixnum] the number of bits set to 1
  def bitcount(key, start = 0, stop = -1)
    synchronize do |client|
      client.call([:bitcount, key, start, stop])
    end
  end

  # Perform a bitwise operation between strings and store the resulting string in a key.
  #
  # @param [String] operation e.g. `and`, `or`, `xor`, `not`
  # @param [String] destkey destination key
  # @param [String, Array<String>] keys one or more source keys to perform `operation`
  # @return [Fixnum] the length of the string stored in `destkey`
  def bitop(operation, destkey, *keys)
    synchronize do |client|
      client.call([:bitop, operation, destkey] + keys)
    end
  end

  # Return the position of the first bit set to 1 or 0 in a string.
  #
  # @param [String] key
  # @param [Fixnum] bit whether to look for the first 1 or 0 bit
  # @param [Fixnum] start start index
  # @param [Fixnum] stop stop index
  # @return [Fixnum] the position of the first 1/0 bit.
  #                  -1 if looking for 1 and it is not found or start and stop are given.
  def bitpos(key, bit, start=nil, stop=nil)
    if stop and not start
      raise(ArgumentError, 'stop parameter specified without start parameter')
    end

    synchronize do |client|
      command = [:bitpos, key, bit]
      command << start if start
      command << stop if stop
      client.call(command)
    end
  end

  # Set the string value of a key and return its old value.
  #
  # @param [String] key
  # @param [String] value value to replace the current value with
  # @return [String] the old value stored in the key, or `nil` if the key
  #   did not exist
  def getset(key, value)
    synchronize do |client|
      client.call([:getset, key, value.to_s])
    end
  end

  # Get the length of the value stored in a key.
  #
  # @param [String] key
  # @return [Fixnum] the length of the value stored in the key, or 0
  #   if the key does not exist
  def strlen(key)
    synchronize do |client|
      client.call([:strlen, key])
    end
  end

  # Get the length of a list.
  #
  # @param [String] key
  # @return [Fixnum]
  def llen(key)
    synchronize do |client|
      client.call([:llen, key])
    end
  end

  # Prepend one or more values to a list, creating the list if it doesn't exist
  #
  # @param [String] key
  # @param [String, Array] value string value, or array of string values to push
  # @return [Fixnum] the length of the list after the push operation
  def lpush(key, value)
    synchronize do |client|
      client.call([:lpush, key, value])
    end
  end

  # Prepend a value to a list, only if the list exists.
  #
  # @param [String] key
  # @param [String] value
  # @return [Fixnum] the length of the list after the push operation
  def lpushx(key, value)
    synchronize do |client|
      client.call([:lpushx, key, value])
    end
  end

  # Append one or more values to a list, creating the list if it doesn't exist
  #
  # @param [String] key
  # @param [String] value
  # @return [Fixnum] the length of the list after the push operation
  def rpush(key, value)
    synchronize do |client|
      client.call([:rpush, key, value])
    end
  end

  # Append a value to a list, only if the list exists.
  #
  # @param [String] key
  # @param [String] value
  # @return [Fixnum] the length of the list after the push operation
  def rpushx(key, value)
    synchronize do |client|
      client.call([:rpushx, key, value])
    end
  end

  # Remove and get the first element in a list.
  #
  # @param [String] key
  # @return [String]
  def lpop(key)
    synchronize do |client|
      client.call([:lpop, key])
    end
  end

  # Remove and get the last element in a list.
  #
  # @param [String] key
  # @return [String]
  def rpop(key)
    synchronize do |client|
      client.call([:rpop, key])
    end
  end

  # Remove the last element in a list, append it to another list and return it.
  #
  # @param [String] source source key
  # @param [String] destination destination key
  # @return [nil, String] the element, or nil when the source key does not exist
  def rpoplpush(source, destination)
    synchronize do |client|
      client.call([:rpoplpush, source, destination])
    end
  end

  def _bpop(cmd, args)
    options = {}

    case args.last
    when Hash
      options = args.pop
    when Integer
      # Issue deprecation notice in obnoxious mode...
      options[:timeout] = args.pop
    end

    if args.size > 1
      # Issue deprecation notice in obnoxious mode...
    end

    keys = args.flatten
    timeout = options[:timeout] || 0

    synchronize do |client|
      command = [cmd, keys, timeout]
      timeout += client.timeout if timeout > 0
      client.call_with_timeout(command, timeout)
    end
  end

  # Remove and get the first element in a list, or block until one is available.
  #
  # @example With timeout
  #   list, element = redis.blpop("list", :timeout => 5)
  #     # => nil on timeout
  #     # => ["list", "element"] on success
  # @example Without timeout
  #   list, element = redis.blpop("list")
  #     # => ["list", "element"]
  # @example Blocking pop on multiple lists
  #   list, element = redis.blpop(["list", "another_list"])
  #     # => ["list", "element"]
  #
  # @param [String, Array<String>] keys one or more keys to perform the
  #   blocking pop on
  # @param [Hash] options
  #   - `:timeout => Fixnum`: timeout in seconds, defaults to no timeout
  #
  # @return [nil, [String, String]]
  #   - `nil` when the operation timed out
  #   - tuple of the list that was popped from and element was popped otherwise
  def blpop(*args)
    _bpop(:blpop, args)
  end

  # Remove and get the last element in a list, or block until one is available.
  #
  # @param [String, Array<String>] keys one or more keys to perform the
  #   blocking pop on
  # @param [Hash] options
  #   - `:timeout => Fixnum`: timeout in seconds, defaults to no timeout
  #
  # @return [nil, [String, String]]
  #   - `nil` when the operation timed out
  #   - tuple of the list that was popped from and element was popped otherwise
  #
  # @see #blpop
  def brpop(*args)
    _bpop(:brpop, args)
  end

  # Pop a value from a list, push it to another list and return it; or block
  # until one is available.
  #
  # @param [String] source source key
  # @param [String] destination destination key
  # @param [Hash] options
  #   - `:timeout => Fixnum`: timeout in seconds, defaults to no timeout
  #
  # @return [nil, String]
  #   - `nil` when the operation timed out
  #   - the element was popped and pushed otherwise
  def brpoplpush(source, destination, options = {})
    case options
    when Integer
      # Issue deprecation notice in obnoxious mode...
      options = { :timeout => options }
    end

    timeout = options[:timeout] || 0

    synchronize do |client|
      command = [:brpoplpush, source, destination, timeout]
      timeout += client.timeout if timeout > 0
      client.call_with_timeout(command, timeout)
    end
  end

  # Get an element from a list by its index.
  #
  # @param [String] key
  # @param [Fixnum] index
  # @return [String]
  def lindex(key, index)
    synchronize do |client|
      client.call([:lindex, key, index])
    end
  end

  # Insert an element before or after another element in a list.
  #
  # @param [String] key
  # @param [String, Symbol] where `BEFORE` or `AFTER`
  # @param [String] pivot reference element
  # @param [String] value
  # @return [Fixnum] length of the list after the insert operation, or `-1`
  #   when the element `pivot` was not found
  def linsert(key, where, pivot, value)
    synchronize do |client|
      client.call([:linsert, key, where, pivot, value])
    end
  end

  # Get a range of elements from a list.
  #
  # @param [String] key
  # @param [Fixnum] start start index
  # @param [Fixnum] stop stop index
  # @return [Array<String>]
  def lrange(key, start, stop)
    synchronize do |client|
      client.call([:lrange, key, start, stop])
    end
  end

  # Remove elements from a list.
  #
  # @param [String] key
  # @param [Fixnum] count number of elements to remove. Use a positive
  #   value to remove the first `count` occurrences of `value`. A negative
  #   value to remove the last `count` occurrences of `value`. Or zero, to
  #   remove all occurrences of `value` from the list.
  # @param [String] value
  # @return [Fixnum] the number of removed elements
  def lrem(key, count, value)
    synchronize do |client|
      client.call([:lrem, key, count, value])
    end
  end

  # Set the value of an element in a list by its index.
  #
  # @param [String] key
  # @param [Fixnum] index
  # @param [String] value
  # @return [String] `OK`
  def lset(key, index, value)
    synchronize do |client|
      client.call([:lset, key, index, value])
    end
  end

  # Trim a list to the specified range.
  #
  # @param [String] key
  # @param [Fixnum] start start index
  # @param [Fixnum] stop stop index
  # @return [String] `OK`
  def ltrim(key, start, stop)
    synchronize do |client|
      client.call([:ltrim, key, start, stop])
    end
  end

  # Get the number of members in a set.
  #
  # @param [String] key
  # @return [Fixnum]
  def scard(key)
    synchronize do |client|
      client.call([:scard, key])
    end
  end

  # Add one or more members to a set.
  #
  # @param [String] key
  # @param [String, Array<String>] member one member, or array of members
  # @return [Boolean, Fixnum] `Boolean` when a single member is specified,
  #   holding whether or not adding the member succeeded, or `Fixnum` when an
  #   array of members is specified, holding the number of members that were
  #   successfully added
  def sadd(key, member)
    synchronize do |client|
      client.call([:sadd, key, member]) do |reply|
        if member.is_a? Array
          # Variadic: return integer
          reply
        else
          # Single argument: return boolean
          Boolify.call(reply)
        end
      end
    end
  end

  # Remove one or more members from a set.
  #
  # @param [String] key
  # @param [String, Array<String>] member one member, or array of members
  # @return [Boolean, Fixnum] `Boolean` when a single member is specified,
  #   holding whether or not removing the member succeeded, or `Fixnum` when an
  #   array of members is specified, holding the number of members that were
  #   successfully removed
  def srem(key, member)
    synchronize do |client|
      client.call([:srem, key, member]) do |reply|
        if member.is_a? Array
          # Variadic: return integer
          reply
        else
          # Single argument: return boolean
          Boolify.call(reply)
        end
      end
    end
  end

  # Remove and return one or more random member from a set.
  #
  # @param [String] key
  # @return [String]
  # @param [Fixnum] count
  def spop(key, count = nil)
    synchronize do |client|
      if count.nil?
        client.call([:spop, key])
      else
        client.call([:spop, key, count])
      end
    end
  end

  # Get one or more random members from a set.
  #
  # @param [String] key
  # @param [Fixnum] count
  # @return [String]
  def srandmember(key, count = nil)
    synchronize do |client|
      if count.nil?
        client.call([:srandmember, key])
      else
        client.call([:srandmember, key, count])
      end
    end
  end

  # Move a member from one set to another.
  #
  # @param [String] source source key
  # @param [String] destination destination key
  # @param [String] member member to move from `source` to `destination`
  # @return [Boolean]
  def smove(source, destination, member)
    synchronize do |client|
      client.call([:smove, source, destination, member], &Boolify)
    end
  end

  # Determine if a given value is a member of a set.
  #
  # @param [String] key
  # @param [String] member
  # @return [Boolean]
  def sismember(key, member)
    synchronize do |client|
      client.call([:sismember, key, member], &Boolify)
    end
  end

  # Get all the members in a set.
  #
  # @param [String] key
  # @return [Array<String>]
  def smembers(key)
    synchronize do |client|
      client.call([:smembers, key])
    end
  end

  # Subtract multiple sets.
  #
  # @param [String, Array<String>] keys keys pointing to sets to subtract
  # @return [Array<String>] members in the difference
  def sdiff(*keys)
    synchronize do |client|
      client.call([:sdiff] + keys)
    end
  end

  # Subtract multiple sets and store the resulting set in a key.
  #
  # @param [String] destination destination key
  # @param [String, Array<String>] keys keys pointing to sets to subtract
  # @return [Fixnum] number of elements in the resulting set
  def sdiffstore(destination, *keys)
    synchronize do |client|
      client.call([:sdiffstore, destination] + keys)
    end
  end

  # Intersect multiple sets.
  #
  # @param [String, Array<String>] keys keys pointing to sets to intersect
  # @return [Array<String>] members in the intersection
  def sinter(*keys)
    synchronize do |client|
      client.call([:sinter] + keys)
    end
  end

  # Intersect multiple sets and store the resulting set in a key.
  #
  # @param [String] destination destination key
  # @param [String, Array<String>] keys keys pointing to sets to intersect
  # @return [Fixnum] number of elements in the resulting set
  def sinterstore(destination, *keys)
    synchronize do |client|
      client.call([:sinterstore, destination] + keys)
    end
  end

  # Add multiple sets.
  #
  # @param [String, Array<String>] keys keys pointing to sets to unify
  # @return [Array<String>] members in the union
  def sunion(*keys)
    synchronize do |client|
      client.call([:sunion] + keys)
    end
  end

  # Add multiple sets and store the resulting set in a key.
  #
  # @param [String] destination destination key
  # @param [String, Array<String>] keys keys pointing to sets to unify
  # @return [Fixnum] number of elements in the resulting set
  def sunionstore(destination, *keys)
    synchronize do |client|
      client.call([:sunionstore, destination] + keys)
    end
  end

  # Get the number of members in a sorted set.
  #
  # @example
  #   redis.zcard("zset")
  #     # => 4
  #
  # @param [String] key
  # @return [Fixnum]
  def zcard(key)
    synchronize do |client|
      client.call([:zcard, key])
    end
  end

  # Add one or more members to a sorted set, or update the score for members
  # that already exist.
  #
  # @example Add a single `[score, member]` pair to a sorted set
  #   redis.zadd("zset", 32.0, "member")
  # @example Add an array of `[score, member]` pairs to a sorted set
  #   redis.zadd("zset", [[32.0, "a"], [64.0, "b"]])
  #
  # @param [String] key
  # @param [[Float, String], Array<[Float, String]>] args
  #   - a single `[score, member]` pair
  #   - an array of `[score, member]` pairs
  # @param [Hash] options
  #   - `:xx => true`: Only update elements that already exist (never
  #   add elements)
  #   - `:nx => true`: Don't update already existing elements (always
  #   add new elements)
  #   - `:ch => true`: Modify the return value from the number of new
  #   elements added, to the total number of elements changed (CH is an
  #   abbreviation of changed); changed elements are new elements added
  #   and elements already existing for which the score was updated
  #   - `:incr => true`: When this option is specified ZADD acts like
  #   ZINCRBY; only one score-element pair can be specified in this mode
  #
  # @return [Boolean, Fixnum, Float]
  #   - `Boolean` when a single pair is specified, holding whether or not it was
  #   **added** to the sorted set.
  #   - `Fixnum` when an array of pairs is specified, holding the number of
  #   pairs that were **added** to the sorted set.
  #   - `Float` when option :incr is specified, holding the score of the member
  #   after incrementing it.
  def zadd(key, *args) #, options
    zadd_options = []
    if args.last.is_a?(Hash)
      options = args.pop

      nx = options[:nx]
      zadd_options << "NX" if nx

      xx = options[:xx]
      zadd_options << "XX" if xx

      ch = options[:ch]
      zadd_options << "CH" if ch

      incr = options[:incr]
      zadd_options << "INCR" if incr
    end

    synchronize do |client|
      if args.size == 1 && args[0].is_a?(Array)
        # Variadic: return float if INCR, integer if !INCR
        client.call([:zadd, key] + zadd_options + args[0], &(incr ? Floatify : nil))
      elsif args.size == 2
        # Single pair: return float if INCR, boolean if !INCR
        client.call([:zadd, key] + zadd_options + args, &(incr ? Floatify : Boolify))
      else
        raise ArgumentError, "wrong number of arguments"
      end
    end
  end

  # Increment the score of a member in a sorted set.
  #
  # @example
  #   redis.zincrby("zset", 32.0, "a")
  #     # => 64.0
  #
  # @param [String] key
  # @param [Float] increment
  # @param [String] member
  # @return [Float] score of the member after incrementing it
  def zincrby(key, increment, member)
    synchronize do |client|
      client.call([:zincrby, key, increment, member], &Floatify)
    end
  end

  # Remove one or more members from a sorted set.
  #
  # @example Remove a single member from a sorted set
  #   redis.zrem("zset", "a")
  # @example Remove an array of members from a sorted set
  #   redis.zrem("zset", ["a", "b"])
  #
  # @param [String] key
  # @param [String, Array<String>] member
  #   - a single member
  #   - an array of members
  #
  # @return [Boolean, Fixnum]
  #   - `Boolean` when a single member is specified, holding whether or not it
  #   was removed from the sorted set
  #   - `Fixnum` when an array of pairs is specified, holding the number of
  #   members that were removed to the sorted set
  def zrem(key, member)
    synchronize do |client|
      client.call([:zrem, key, member]) do |reply|
        if member.is_a? Array
          # Variadic: return integer
          reply
        else
          # Single argument: return boolean
          Boolify.call(reply)
        end
      end
    end
  end

  # Get the score associated with the given member in a sorted set.
  #
  # @example Get the score for member "a"
  #   redis.zscore("zset", "a")
  #     # => 32.0
  #
  # @param [String] key
  # @param [String] member
  # @return [Float] score of the member
  def zscore(key, member)
    synchronize do |client|
      client.call([:zscore, key, member], &Floatify)
    end
  end

  # Return a range of members in a sorted set, by index.
  #
  # @example Retrieve all members from a sorted set
  #   redis.zrange("zset", 0, -1)
  #     # => ["a", "b"]
  # @example Retrieve all members and their scores from a sorted set
  #   redis.zrange("zset", 0, -1, :with_scores => true)
  #     # => [["a", 32.0], ["b", 64.0]]
  #
  # @param [String] key
  # @param [Fixnum] start start index
  # @param [Fixnum] stop stop index
  # @param [Hash] options
  #   - `:with_scores => true`: include scores in output
  #
  # @return [Array<String>, Array<[String, Float]>]
  #   - when `:with_scores` is not specified, an array of members
  #   - when `:with_scores` is specified, an array with `[member, score]` pairs
  def zrange(key, start, stop, options = {})
    args = []

    with_scores = options[:with_scores] || options[:withscores]

    if with_scores
      args << "WITHSCORES"
      block = FloatifyPairs
    end

    synchronize do |client|
      client.call([:zrange, key, start, stop] + args, &block)
    end
  end

  # Return a range of members in a sorted set, by index, with scores ordered
  # from high to low.
  #
  # @example Retrieve all members from a sorted set
  #   redis.zrevrange("zset", 0, -1)
  #     # => ["b", "a"]
  # @example Retrieve all members and their scores from a sorted set
  #   redis.zrevrange("zset", 0, -1, :with_scores => true)
  #     # => [["b", 64.0], ["a", 32.0]]
  #
  # @see #zrange
  def zrevrange(key, start, stop, options = {})
    args = []

    with_scores = options[:with_scores] || options[:withscores]

    if with_scores
      args << "WITHSCORES"
      block = FloatifyPairs
    end

    synchronize do |client|
      client.call([:zrevrange, key, start, stop] + args, &block)
    end
  end

  # Determine the index of a member in a sorted set.
  #
  # @param [String] key
  # @param [String] member
  # @return [Fixnum]
  def zrank(key, member)
    synchronize do |client|
      client.call([:zrank, key, member])
    end
  end

  # Determine the index of a member in a sorted set, with scores ordered from
  # high to low.
  #
  # @param [String] key
  # @param [String] member
  # @return [Fixnum]
  def zrevrank(key, member)
    synchronize do |client|
      client.call([:zrevrank, key, member])
    end
  end

  # Remove all members in a sorted set within the given indexes.
  #
  # @example Remove first 5 members
  #   redis.zremrangebyrank("zset", 0, 4)
  #     # => 5
  # @example Remove last 5 members
  #   redis.zremrangebyrank("zset", -5, -1)
  #     # => 5
  #
  # @param [String] key
  # @param [Fixnum] start start index
  # @param [Fixnum] stop stop index
  # @return [Fixnum] number of members that were removed
  def zremrangebyrank(key, start, stop)
    synchronize do |client|
      client.call([:zremrangebyrank, key, start, stop])
    end
  end

  # Return a range of members with the same score in a sorted set, by lexicographical ordering
  #
  # @example Retrieve members matching a
  #   redis.zrangebylex("zset", "[a", "[a\xff")
  #     # => ["aaren", "aarika", "abagael", "abby"]
  # @example Retrieve the first 2 members matching a
  #   redis.zrangebylex("zset", "[a", "[a\xff", :limit => [0, 2])
  #     # => ["aaren", "aarika"]
  #
  # @param [String] key
  # @param [String] min
  #   - inclusive minimum is specified by prefixing `(`
  #   - exclusive minimum is specified by prefixing `[`
  # @param [String] max
  #   - inclusive maximum is specified by prefixing `(`
  #   - exclusive maximum is specified by prefixing `[`
  # @param [Hash] options
  #   - `:limit => [offset, count]`: skip `offset` members, return a maximum of
  #   `count` members
  #
  # @return [Array<String>, Array<[String, Float]>]
  def zrangebylex(key, min, max, options = {})
    args = []

    limit = options[:limit]
    args.concat(["LIMIT"] + limit) if limit

    synchronize do |client|
      client.call([:zrangebylex, key, min, max] + args)
    end
  end

  # Return a range of members with the same score in a sorted set, by reversed lexicographical ordering.
  # Apart from the reversed ordering, #zrevrangebylex is similar to #zrangebylex.
  #
  # @example Retrieve members matching a
  #   redis.zrevrangebylex("zset", "[a", "[a\xff")
  #     # => ["abbygail", "abby", "abagael", "aaren"]
  # @example Retrieve the last 2 members matching a
  #   redis.zrevrangebylex("zset", "[a", "[a\xff", :limit => [0, 2])
  #     # => ["abbygail", "abby"]
  #
  # @see #zrangebylex
  def zrevrangebylex(key, max, min, options = {})
    args = []

    limit = options[:limit]
    args.concat(["LIMIT"] + limit) if limit

    synchronize do |client|
      client.call([:zrevrangebylex, key, max, min] + args)
    end
  end

  # Return a range of members in a sorted set, by score.
  #
  # @example Retrieve members with score `>= 5` and `< 100`
  #   redis.zrangebyscore("zset", "5", "(100")
  #     # => ["a", "b"]
  # @example Retrieve the first 2 members with score `>= 0`
  #   redis.zrangebyscore("zset", "0", "+inf", :limit => [0, 2])
  #     # => ["a", "b"]
  # @example Retrieve members and their scores with scores `> 5`
  #   redis.zrangebyscore("zset", "(5", "+inf", :with_scores => true)
  #     # => [["a", 32.0], ["b", 64.0]]
  #
  # @param [String] key
  # @param [String] min
  #   - inclusive minimum score is specified verbatim
  #   - exclusive minimum score is specified by prefixing `(`
  # @param [String] max
  #   - inclusive maximum score is specified verbatim
  #   - exclusive maximum score is specified by prefixing `(`
  # @param [Hash] options
  #   - `:with_scores => true`: include scores in output
  #   - `:limit => [offset, count]`: skip `offset` members, return a maximum of
  #   `count` members
  #
  # @return [Array<String>, Array<[String, Float]>]
  #   - when `:with_scores` is not specified, an array of members
  #   - when `:with_scores` is specified, an array with `[member, score]` pairs
  def zrangebyscore(key, min, max, options = {})
    args = []

    with_scores = options[:with_scores] || options[:withscores]

    if with_scores
      args << "WITHSCORES"
      block = FloatifyPairs
    end

    limit = options[:limit]
    args.concat(["LIMIT"] + limit) if limit

    synchronize do |client|
      client.call([:zrangebyscore, key, min, max] + args, &block)
    end
  end

  # Return a range of members in a sorted set, by score, with scores ordered
  # from high to low.
  #
  # @example Retrieve members with score `< 100` and `>= 5`
  #   redis.zrevrangebyscore("zset", "(100", "5")
  #     # => ["b", "a"]
  # @example Retrieve the first 2 members with score `<= 0`
  #   redis.zrevrangebyscore("zset", "0", "-inf", :limit => [0, 2])
  #     # => ["b", "a"]
  # @example Retrieve members and their scores with scores `> 5`
  #   redis.zrevrangebyscore("zset", "+inf", "(5", :with_scores => true)
  #     # => [["b", 64.0], ["a", 32.0]]
  #
  # @see #zrangebyscore
  def zrevrangebyscore(key, max, min, options = {})
    args = []

    with_scores = options[:with_scores] || options[:withscores]

    if with_scores
      args << ["WITHSCORES"]
      block = FloatifyPairs
    end

    limit = options[:limit]
    args.concat(["LIMIT"] + limit) if limit

    synchronize do |client|
      client.call([:zrevrangebyscore, key, max, min] + args, &block)
    end
  end

  # Remove all members in a sorted set within the given scores.
  #
  # @example Remove members with score `>= 5` and `< 100`
  #   redis.zremrangebyscore("zset", "5", "(100")
  #     # => 2
  # @example Remove members with scores `> 5`
  #   redis.zremrangebyscore("zset", "(5", "+inf")
  #     # => 2
  #
  # @param [String] key
  # @param [String] min
  #   - inclusive minimum score is specified verbatim
  #   - exclusive minimum score is specified by prefixing `(`
  # @param [String] max
  #   - inclusive maximum score is specified verbatim
  #   - exclusive maximum score is specified by prefixing `(`
  # @return [Fixnum] number of members that were removed
  def zremrangebyscore(key, min, max)
    synchronize do |client|
      client.call([:zremrangebyscore, key, min, max])
    end
  end

  # Count the members in a sorted set with scores within the given values.
  #
  # @example Count members with score `>= 5` and `< 100`
  #   redis.zcount("zset", "5", "(100")
  #     # => 2
  # @example Count members with scores `> 5`
  #   redis.zcount("zset", "(5", "+inf")
  #     # => 2
  #
  # @param [String] key
  # @param [String] min
  #   - inclusive minimum score is specified verbatim
  #   - exclusive minimum score is specified by prefixing `(`
  # @param [String] max
  #   - inclusive maximum score is specified verbatim
  #   - exclusive maximum score is specified by prefixing `(`
  # @return [Fixnum] number of members in within the specified range
  def zcount(key, min, max)
    synchronize do |client|
      client.call([:zcount, key, min, max])
    end
  end

  # Intersect multiple sorted sets and store the resulting sorted set in a new
  # key.
  #
  # @example Compute the intersection of `2*zsetA` with `1*zsetB`, summing their scores
  #   redis.zinterstore("zsetC", ["zsetA", "zsetB"], :weights => [2.0, 1.0], :aggregate => "sum")
  #     # => 4
  #
  # @param [String] destination destination key
  # @param [Array<String>] keys source keys
  # @param [Hash] options
  #   - `:weights => [Float, Float, ...]`: weights to associate with source
  #   sorted sets
  #   - `:aggregate => String`: aggregate function to use (sum, min, max, ...)
  # @return [Fixnum] number of elements in the resulting sorted set
  def zinterstore(destination, keys, options = {})
    args = []

    weights = options[:weights]
    args.concat(["WEIGHTS"] + weights) if weights

    aggregate = options[:aggregate]
    args.concat(["AGGREGATE", aggregate]) if aggregate

    synchronize do |client|
      client.call([:zinterstore, destination, keys.size] + keys + args)
    end
  end

  # Add multiple sorted sets and store the resulting sorted set in a new key.
  #
  # @example Compute the union of `2*zsetA` with `1*zsetB`, summing their scores
  #   redis.zunionstore("zsetC", ["zsetA", "zsetB"], :weights => [2.0, 1.0], :aggregate => "sum")
  #     # => 8
  #
  # @param [String] destination destination key
  # @param [Array<String>] keys source keys
  # @param [Hash] options
  #   - `:weights => [Float, Float, ...]`: weights to associate with source
  #   sorted sets
  #   - `:aggregate => String`: aggregate function to use (sum, min, max, ...)
  # @return [Fixnum] number of elements in the resulting sorted set
  def zunionstore(destination, keys, options = {})
    args = []

    weights = options[:weights]
    args.concat(["WEIGHTS"] + weights) if weights

    aggregate = options[:aggregate]
    args.concat(["AGGREGATE", aggregate]) if aggregate

    synchronize do |client|
      client.call([:zunionstore, destination, keys.size] + keys + args)
    end
  end

  # Get the number of fields in a hash.
  #
  # @param [String] key
  # @return [Fixnum] number of fields in the hash
  def hlen(key)
    synchronize do |client|
      client.call([:hlen, key])
    end
  end

  # Set the string value of a hash field.
  #
  # @param [String] key
  # @param [String] field
  # @param [String] value
  # @return [Boolean] whether or not the field was **added** to the hash
  def hset(key, field, value)
    synchronize do |client|
      client.call([:hset, key, field, value], &Boolify)
    end
  end

  # Set the value of a hash field, only if the field does not exist.
  #
  # @param [String] key
  # @param [String] field
  # @param [String] value
  # @return [Boolean] whether or not the field was **added** to the hash
  def hsetnx(key, field, value)
    synchronize do |client|
      client.call([:hsetnx, key, field, value], &Boolify)
    end
  end

  # Set one or more hash values.
  #
  # @example
  #   redis.hmset("hash", "f1", "v1", "f2", "v2")
  #     # => "OK"
  #
  # @param [String] key
  # @param [Array<String>] attrs array of fields and values
  # @return [String] `"OK"`
  #
  # @see #mapped_hmset
  def hmset(key, *attrs)
    synchronize do |client|
      client.call([:hmset, key] + attrs)
    end
  end

  # Set one or more hash values.
  #
  # @example
  #   redis.mapped_hmset("hash", { "f1" => "v1", "f2" => "v2" })
  #     # => "OK"
  #
  # @param [String] key
  # @param [Hash] hash a non-empty hash with fields mapping to values
  # @return [String] `"OK"`
  #
  # @see #hmset
  def mapped_hmset(key, hash)
    hmset(key, hash.to_a.flatten)
  end

  # Get the value of a hash field.
  #
  # @param [String] key
  # @param [String] field
  # @return [String]
  def hget(key, field)
    synchronize do |client|
      client.call([:hget, key, field])
    end
  end

  # Get the values of all the given hash fields.
  #
  # @example
  #   redis.hmget("hash", "f1", "f2")
  #     # => ["v1", "v2"]
  #
  # @param [String] key
  # @param [Array<String>] fields array of fields
  # @return [Array<String>] an array of values for the specified fields
  #
  # @see #mapped_hmget
  def hmget(key, *fields, &blk)
    synchronize do |client|
      client.call([:hmget, key] + fields, &blk)
    end
  end

  # Get the values of all the given hash fields.
  #
  # @example
  #   redis.mapped_hmget("hash", "f1", "f2")
  #     # => { "f1" => "v1", "f2" => "v2" }
  #
  # @param [String] key
  # @param [Array<String>] fields array of fields
  # @return [Hash] a hash mapping the specified fields to their values
  #
  # @see #hmget
  def mapped_hmget(key, *fields)
    hmget(key, *fields) do |reply|
      if reply.kind_of?(Array)
        Hash[fields.zip(reply)]
      else
        reply
      end
    end
  end

  # Delete one or more hash fields.
  #
  # @param [String] key
  # @param [String, Array<String>] field
  # @return [Fixnum] the number of fields that were removed from the hash
  def hdel(key, field)
    synchronize do |client|
      client.call([:hdel, key, field])
    end
  end

  # Determine if a hash field exists.
  #
  # @param [String] key
  # @param [String] field
  # @return [Boolean] whether or not the field exists in the hash
  def hexists(key, field)
    synchronize do |client|
      client.call([:hexists, key, field], &Boolify)
    end
  end

  # Increment the integer value of a hash field by the given integer number.
  #
  # @param [String] key
  # @param [String] field
  # @param [Fixnum] increment
  # @return [Fixnum] value of the field after incrementing it
  def hincrby(key, field, increment)
    synchronize do |client|
      client.call([:hincrby, key, field, increment])
    end
  end

  # Increment the numeric value of a hash field by the given float number.
  #
  # @param [String] key
  # @param [String] field
  # @param [Float] increment
  # @return [Float] value of the field after incrementing it
  def hincrbyfloat(key, field, increment)
    synchronize do |client|
      client.call([:hincrbyfloat, key, field, increment], &Floatify)
    end
  end

  # Get all the fields in a hash.
  #
  # @param [String] key
  # @return [Array<String>]
  def hkeys(key)
    synchronize do |client|
      client.call([:hkeys, key])
    end
  end

  # Get all the values in a hash.
  #
  # @param [String] key
  # @return [Array<String>]
  def hvals(key)
    synchronize do |client|
      client.call([:hvals, key])
    end
  end

  # Get all the fields and values in a hash.
  #
  # @param [String] key
  # @return [Hash<String, String>]
  def hgetall(key)
    synchronize do |client|
      client.call([:hgetall, key], &Hashify)
    end
  end

  # Post a message to a channel.
  def publish(channel, message)
    synchronize do |client|
      client.call([:publish, channel, message])
    end
  end

  def subscribed?
    synchronize do |client|
      client.kind_of? SubscribedClient
    end
  end

  # Listen for messages published to the given channels.
  def subscribe(*channels, &block)
    synchronize do |client|
      _subscription(:subscribe, 0, channels, block)
    end
  end

  # Listen for messages published to the given channels. Throw a timeout error if there is no messages for a timeout period.
  def subscribe_with_timeout(timeout, *channels, &block)
    synchronize do |client|
      _subscription(:subscribe_with_timeout, timeout, channels, block)
    end
  end

  # Stop listening for messages posted to the given channels.
  def unsubscribe(*channels)
    synchronize do |client|
      raise RuntimeError, "Can't unsubscribe if not subscribed." unless subscribed?
      client.unsubscribe(*channels)
    end
  end

  # Listen for messages published to channels matching the given patterns.
  def psubscribe(*channels, &block)
    synchronize do |client|
      _subscription(:psubscribe, 0, channels, block)
    end
  end

  # Listen for messages published to channels matching the given patterns. Throw a timeout error if there is no messages for a timeout period.
  def psubscribe_with_timeout(timeout, *channels, &block)
    synchronize do |client|
      _subscription(:psubscribe_with_timeout, timeout, channels, block)
    end
  end

  # Stop listening for messages posted to channels matching the given patterns.
  def punsubscribe(*channels)
    synchronize do |client|
      raise RuntimeError, "Can't unsubscribe if not subscribed." unless subscribed?
      client.punsubscribe(*channels)
    end
  end

  # Inspect the state of the Pub/Sub subsystem.
  # Possible subcommands: channels, numsub, numpat.
  def pubsub(subcommand, *args)
    synchronize do |client|
      client.call([:pubsub, subcommand] + args)
    end
  end

  # Watch the given keys to determine execution of the MULTI/EXEC block.
  #
  # Using a block is optional, but is necessary for thread-safety.
  #
  # An `#unwatch` is automatically issued if an exception is raised within the
  # block that is a subclass of StandardError and is not a ConnectionError.
  #
  # @example With a block
  #   redis.watch("key") do
  #     if redis.get("key") == "some value"
  #       redis.multi do |multi|
  #         multi.set("key", "other value")
  #         multi.incr("counter")
  #       end
  #     else
  #       redis.unwatch
  #     end
  #   end
  #     # => ["OK", 6]
  #
  # @example Without a block
  #   redis.watch("key")
  #     # => "OK"
  #
  # @param [String, Array<String>] keys one or more keys to watch
  # @return [Object] if using a block, returns the return value of the block
  # @return [String] if not using a block, returns `OK`
  #
  # @see #unwatch
  # @see #multi
  def watch(*keys)
    synchronize do |client|
      res = client.call([:watch] + keys)

      if block_given?
        begin
          yield(self)
        rescue ConnectionError
          raise
        rescue StandardError
          unwatch
          raise
        end
      else
        res
      end
    end
  end

  # Forget about all watched keys.
  #
  # @return [String] `OK`
  #
  # @see #watch
  # @see #multi
  def unwatch
    synchronize do |client|
      client.call([:unwatch])
    end
  end

  def pipelined
    synchronize do |client|
      begin
        original, @client = @client, Pipeline.new
        yield(self)
        original.call_pipeline(@client)
      ensure
        @client = original
      end
    end
  end

  # Mark the start of a transaction block.
  #
  # Passing a block is optional.
  #
  # @example With a block
  #   redis.multi do |multi|
  #     multi.set("key", "value")
  #     multi.incr("counter")
  #   end # => ["OK", 6]
  #
  # @example Without a block
  #   redis.multi
  #     # => "OK"
  #   redis.set("key", "value")
  #     # => "QUEUED"
  #   redis.incr("counter")
  #     # => "QUEUED"
  #   redis.exec
  #     # => ["OK", 6]
  #
  # @yield [multi] the commands that are called inside this block are cached
  #   and written to the server upon returning from it
  # @yieldparam [Redis] multi `self`
  #
  # @return [String, Array<...>]
  #   - when a block is not given, `OK`
  #   - when a block is given, an array with replies
  #
  # @see #watch
  # @see #unwatch
  def multi
    synchronize do |client|
      if !block_given?
        client.call([:multi])
      else
        begin
          pipeline = Pipeline::Multi.new
          original, @client = @client, pipeline
          yield(self)
          original.call_pipeline(pipeline)
        ensure
          @client = original
        end
      end
    end
  end

  # Execute all commands issued after MULTI.
  #
  # Only call this method when `#multi` was called **without** a block.
  #
  # @return [nil, Array<...>]
  #   - when commands were not executed, `nil`
  #   - when commands were executed, an array with their replies
  #
  # @see #multi
  # @see #discard
  def exec
    synchronize do |client|
      client.call([:exec])
    end
  end

  # Discard all commands issued after MULTI.
  #
  # Only call this method when `#multi` was called **without** a block.
  #
  # @return [String] `"OK"`
  #
  # @see #multi
  # @see #exec
  def discard
    synchronize do |client|
      client.call([:discard])
    end
  end

  # Control remote script registry.
  #
  # @example Load a script
  #   sha = redis.script(:load, "return 1")
  #     # => <sha of this script>
  # @example Check if a script exists
  #   redis.script(:exists, sha)
  #     # => true
  # @example Check if multiple scripts exist
  #   redis.script(:exists, [sha, other_sha])
  #     # => [true, false]
  # @example Flush the script registry
  #   redis.script(:flush)
  #     # => "OK"
  # @example Kill a running script
  #   redis.script(:kill)
  #     # => "OK"
  #
  # @param [String] subcommand e.g. `exists`, `flush`, `load`, `kill`
  # @param [Array<String>] args depends on subcommand
  # @return [String, Boolean, Array<Boolean>, ...] depends on subcommand
  #
  # @see #eval
  # @see #evalsha
  def script(subcommand, *args)
    subcommand = subcommand.to_s.downcase

    if subcommand == "exists"
      synchronize do |client|
        arg = args.first

        client.call([:script, :exists, arg]) do |reply|
          reply = reply.map { |r| Boolify.call(r) }

          if arg.is_a?(Array)
            reply
          else
            reply.first
          end
        end
      end
    else
      synchronize do |client|
        client.call([:script, subcommand] + args)
      end
    end
  end

  def _eval(cmd, args)
    script = args.shift
    options = args.pop if args.last.is_a?(Hash)
    options ||= {}

    keys = args.shift || options[:keys] || []
    argv = args.shift || options[:argv] || []

    synchronize do |client|
      client.call([cmd, script, keys.length] + keys + argv)
    end
  end

  # Evaluate Lua script.
  #
  # @example EVAL without KEYS nor ARGV
  #   redis.eval("return 1")
  #     # => 1
  # @example EVAL with KEYS and ARGV as array arguments
  #   redis.eval("return { KEYS, ARGV }", ["k1", "k2"], ["a1", "a2"])
  #     # => [["k1", "k2"], ["a1", "a2"]]
  # @example EVAL with KEYS and ARGV in a hash argument
  #   redis.eval("return { KEYS, ARGV }", :keys => ["k1", "k2"], :argv => ["a1", "a2"])
  #     # => [["k1", "k2"], ["a1", "a2"]]
  #
  # @param [Array<String>] keys optional array with keys to pass to the script
  # @param [Array<String>] argv optional array with arguments to pass to the script
  # @param [Hash] options
  #   - `:keys => Array<String>`: optional array with keys to pass to the script
  #   - `:argv => Array<String>`: optional array with arguments to pass to the script
  # @return depends on the script
  #
  # @see #script
  # @see #evalsha
  def eval(*args)
    _eval(:eval, args)
  end

  # Evaluate Lua script by its SHA.
  #
  # @example EVALSHA without KEYS nor ARGV
  #   redis.evalsha(sha)
  #     # => <depends on script>
  # @example EVALSHA with KEYS and ARGV as array arguments
  #   redis.evalsha(sha, ["k1", "k2"], ["a1", "a2"])
  #     # => <depends on script>
  # @example EVALSHA with KEYS and ARGV in a hash argument
  #   redis.evalsha(sha, :keys => ["k1", "k2"], :argv => ["a1", "a2"])
  #     # => <depends on script>
  #
  # @param [Array<String>] keys optional array with keys to pass to the script
  # @param [Array<String>] argv optional array with arguments to pass to the script
  # @param [Hash] options
  #   - `:keys => Array<String>`: optional array with keys to pass to the script
  #   - `:argv => Array<String>`: optional array with arguments to pass to the script
  # @return depends on the script
  #
  # @see #script
  # @see #eval
  def evalsha(*args)
    _eval(:evalsha, args)
  end

  def _scan(command, cursor, args, options = {}, &block)
    # SSCAN/ZSCAN/HSCAN already prepend the key to +args+.

    args << cursor

    if match = options[:match]
      args.concat(["MATCH", match])
    end

    if count = options[:count]
      args.concat(["COUNT", count])
    end

    synchronize do |client|
      client.call([command] + args, &block)
    end
  end

  # Scan the keyspace
  #
  # @example Retrieve the first batch of keys
  #   redis.scan(0)
  #     # => ["4", ["key:21", "key:47", "key:42"]]
  # @example Retrieve a batch of keys matching a pattern
  #   redis.scan(4, :match => "key:1?")
  #     # => ["92", ["key:13", "key:18"]]
  #
  # @param [String, Integer] cursor the cursor of the iteration
  # @param [Hash] options
  #   - `:match => String`: only return keys matching the pattern
  #   - `:count => Integer`: return count keys at most per iteration
  #
  # @return [String, Array<String>] the next cursor and all found keys
  def scan(cursor, options={})
    _scan(:scan, cursor, [], options)
  end

  # Scan the keyspace
  #
  # @example Retrieve all of the keys (with possible duplicates)
  #   redis.scan_each.to_a
  #     # => ["key:21", "key:47", "key:42"]
  # @example Execute block for each key matching a pattern
  #   redis.scan_each(:match => "key:1?") {|key| puts key}
  #     # => key:13
  #     # => key:18
  #
  # @param [Hash] options
  #   - `:match => String`: only return keys matching the pattern
  #   - `:count => Integer`: return count keys at most per iteration
  #
  # @return [Enumerator] an enumerator for all found keys
  def scan_each(options={}, &block)
    return to_enum(:scan_each, options) unless block_given?
    cursor = 0
    loop do
      cursor, keys = scan(cursor, options)
      keys.each(&block)
      break if cursor == "0"
    end
  end

  # Scan a hash
  #
  # @example Retrieve the first batch of key/value pairs in a hash
  #   redis.hscan("hash", 0)
  #
  # @param [String, Integer] cursor the cursor of the iteration
  # @param [Hash] options
  #   - `:match => String`: only return keys matching the pattern
  #   - `:count => Integer`: return count keys at most per iteration
  #
  # @return [String, Array<[String, String]>] the next cursor and all found keys
  def hscan(key, cursor, options={})
    _scan(:hscan, cursor, [key], options) do |reply|
      [reply[0], reply[1].each_slice(2).to_a]
    end
  end

  # Scan a hash
  #
  # @example Retrieve all of the key/value pairs in a hash
  #   redis.hscan_each("hash").to_a
  #   # => [["key70", "70"], ["key80", "80"]]
  #
  # @param [Hash] options
  #   - `:match => String`: only return keys matching the pattern
  #   - `:count => Integer`: return count keys at most per iteration
  #
  # @return [Enumerator] an enumerator for all found keys
  def hscan_each(key, options={}, &block)
    return to_enum(:hscan_each, key, options) unless block_given?
    cursor = 0
    loop do
      cursor, values = hscan(key, cursor, options)
      values.each(&block)
      break if cursor == "0"
    end
  end

  # Scan a sorted set
  #
  # @example Retrieve the first batch of key/value pairs in a hash
  #   redis.zscan("zset", 0)
  #
  # @param [String, Integer] cursor the cursor of the iteration
  # @param [Hash] options
  #   - `:match => String`: only return keys matching the pattern
  #   - `:count => Integer`: return count keys at most per iteration
  #
  # @return [String, Array<[String, Float]>] the next cursor and all found
  #   members and scores
  def zscan(key, cursor, options={})
    _scan(:zscan, cursor, [key], options) do |reply|
      [reply[0], FloatifyPairs.call(reply[1])]
    end
  end

  # Scan a sorted set
  #
  # @example Retrieve all of the members/scores in a sorted set
  #   redis.zscan_each("zset").to_a
  #   # => [["key70", "70"], ["key80", "80"]]
  #
  # @param [Hash] options
  #   - `:match => String`: only return keys matching the pattern
  #   - `:count => Integer`: return count keys at most per iteration
  #
  # @return [Enumerator] an enumerator for all found scores and members
  def zscan_each(key, options={}, &block)
    return to_enum(:zscan_each, key, options) unless block_given?
    cursor = 0
    loop do
      cursor, values = zscan(key, cursor, options)
      values.each(&block)
      break if cursor == "0"
    end
  end

  # Scan a set
  #
  # @example Retrieve the first batch of keys in a set
  #   redis.sscan("set", 0)
  #
  # @param [String, Integer] cursor the cursor of the iteration
  # @param [Hash] options
  #   - `:match => String`: only return keys matching the pattern
  #   - `:count => Integer`: return count keys at most per iteration
  #
  # @return [String, Array<String>] the next cursor and all found members
  def sscan(key, cursor, options={})
    _scan(:sscan, cursor, [key], options)
  end

  # Scan a set
  #
  # @example Retrieve all of the keys in a set
  #   redis.sscan_each("set").to_a
  #   # => ["key1", "key2", "key3"]
  #
  # @param [Hash] options
  #   - `:match => String`: only return keys matching the pattern
  #   - `:count => Integer`: return count keys at most per iteration
  #
  # @return [Enumerator] an enumerator for all keys in the set
  def sscan_each(key, options={}, &block)
    return to_enum(:sscan_each, key, options) unless block_given?
    cursor = 0
    loop do
      cursor, keys = sscan(key, cursor, options)
      keys.each(&block)
      break if cursor == "0"
    end
  end

  # Add one or more members to a HyperLogLog structure.
  #
  # @param [String] key
  # @param [String, Array<String>] member one member, or array of members
  # @return [Boolean] true if at least 1 HyperLogLog internal register was altered. false otherwise.
  def pfadd(key, member)
    synchronize do |client|
      client.call([:pfadd, key, member], &Boolify)
    end
  end

  # Get the approximate cardinality of members added to HyperLogLog structure.
  #
  # If called with multiple keys, returns the approximate cardinality of the
  # union of the HyperLogLogs contained in the keys.
  #
  # @param [String, Array<String>] keys
  # @return [Fixnum]
  def pfcount(*keys)
    synchronize do |client|
      client.call([:pfcount] + keys)
    end
  end

  # Merge multiple HyperLogLog values into an unique value that will approximate the cardinality of the union of
  # the observed Sets of the source HyperLogLog structures.
  #
  # @param [String] dest_key destination key
  # @param [String, Array<String>] source_key source key, or array of keys
  # @return [Boolean]
  def pfmerge(dest_key, *source_key)
    synchronize do |client|
      client.call([:pfmerge, dest_key, *source_key], &BoolifySet)
    end
  end

  # Interact with the sentinel command (masters, master, slaves, failover)
  #
  # @param [String] subcommand e.g. `masters`, `master`, `slaves`
  # @param [Array<String>] args depends on subcommand
  # @return [Array<String>, Hash<String, String>, String] depends on subcommand
  def sentinel(subcommand, *args)
    subcommand = subcommand.to_s.downcase
    synchronize do |client|
      client.call([:sentinel, subcommand] + args) do |reply|
        case subcommand
        when "get-master-addr-by-name"
          reply
        else
          if reply.kind_of?(Array)
            if reply[0].kind_of?(Array)
              reply.map(&Hashify)
            else
              Hashify.call(reply)
            end
          else
            reply
          end
        end
      end
    end
  end

  def id
    @original_client.id
  end

  def inspect
    "#<Redis client v#{Redis::VERSION} for #{id}>"
  end

  def dup
    self.class.new(@options)
  end

  def method_missing(command, *args)
    synchronize do |client|
      client.call([command] + args)
    end
  end

private

  # Commands returning 1 for true and 0 for false may be executed in a pipeline
  # where the method call will return nil. Propagate the nil instead of falsely
  # returning false.
  Boolify =
    lambda { |value|
      value == 1 if value
    }

  BoolifySet =
    lambda { |value|
      if value && "OK" == value
        true
      else
        false
      end
    }

  Hashify =
    lambda { |array|
      hash = Hash.new
      array.each_slice(2) do |field, value|
        hash[field] = value
      end
      hash
    }

  Floatify =
    lambda { |str|
      if str
        if (inf = str.match(/^(-)?inf/i))
          (inf[1] ? -1.0 : 1.0) / 0.0
        else
          Float(str)
        end
      end
    }

  FloatifyPairs =
    lambda { |array|
      if array
        array.each_slice(2).map do |member, score|
          [member, Floatify.call(score)]
        end
      end
    }

  def _subscription(method, timeout, channels, block)
    return @client.call([method] + channels) if subscribed?

    begin
      original, @client = @client, SubscribedClient.new(@client)
      if timeout > 0
        @client.send(method, timeout, *channels, &block)
      else
        @client.send(method, *channels, &block)
      end
    ensure
      @client = original
    end
  end

end

require_relative "redis/version"
require_relative "redis/connection"
require_relative "redis/client"
require_relative "redis/pipeline"
require_relative "redis/subscribe"<|MERGE_RESOLUTION|>--- conflicted
+++ resolved
@@ -3,20 +3,6 @@
 
 class Redis
 
-<<<<<<< HEAD
-=======
-  def self.deprecate(message, trace = caller[0])
-    $stderr.puts "\n#{message} (in #{trace})"
-  end
-
-  # @deprecated The preferred way to create a new client object is using `#new`.
-  #             This method does not actually establish a connection to Redis,
-  #             in contrary to what you might expect.
-  def self.connect(options = {})
-    new(options)
-  end
-
->>>>>>> aeadcc1d
   def self.current
     @current ||= Redis.new
   end
